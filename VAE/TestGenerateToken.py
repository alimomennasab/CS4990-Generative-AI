--- conflicted
+++ resolved
@@ -1,524 +1,418 @@
-# conda: cs4990env
-
-import pretty_midi
-import torch
-import torch.nn as nn
-import pickle
-import torch.nn.functional as F
-import os
-from collections import Counter
-
-
-##########################################
-# Step 1: Initialize VAE Model
-##########################################
-class MusicVAE(nn.Module):
-    def __init__(
-        self,
-        vocab_size,
-        embed_size=128,
-        hidden_size=256,
-        latent_size=64,
-        num_layers=1,
-        num_genres=3,
-    ):
-        super(MusicVAE, self).__init__()
-        # Embedding layer to convert token indices into embeddings
-        self.embedding = nn.Embedding(vocab_size, embed_size)
-        # Embedding layer for genre labels
-        self.genre_embedding = nn.Embedding(num_genres, embed_size)
-        # Encoder LSTM to process input sequences
-        self.encoder_lstm = nn.LSTM(
-            embed_size + embed_size, hidden_size, num_layers, batch_first=True
-        )
-        # Linear layers to obtain the mean and log variance for the latent distribution
-        self.fc_mu = nn.Linear(hidden_size, latent_size)
-        self.fc_logvar = nn.Linear(hidden_size, latent_size)
-        # Linear layer to transform latent vector and genre into initial decoder hidden state
-        self.latent_to_hidden = nn.Linear(latent_size + embed_size, hidden_size)
-        # Decoder LSTM to generate output sequences
-        self.decoder_lstm = nn.LSTM(
-            embed_size, hidden_size, num_layers, batch_first=True
-        )
-        # Final linear layer to map LSTM outputs to vocabulary logits
-        self.outputs_fc = nn.Linear(hidden_size, vocab_size)
-
-    def encode(self, x, genre):
-        """
-        Encode input sequence into a latent space, conditioned on genre.
-
-        Args:
-            x: Tensor of token indices with shape (batch, seq_len)
-            genre: Tensor of genre indices with shape (batch,)
-
-        Returns:
-            mu: Mean of the latent distribution.
-            logvar: Log variance of the latent distribution.
-        """
-        embedded = self.embedding(x)
-        genre_emb = (
-            self.genre_embedding(genre).unsqueeze(1).repeat(1, x.size(1), 1)
-        )
-        combined = torch.cat([embedded, genre_emb], dim=2)
-        _, (h, _) = self.encoder_lstm(combined)
-        h_last = h[-1]
-        mu = self.fc_mu(h_last)
-        logvar = self.fc_logvar(h_last)
-        return mu, logvar
-
-    def reparameterize(self, mu, logvar):
-        """
-        Apply the reparameterization trick to sample from the latent distribution.
-
-        Args:
-            mu: Mean of the latent distribution.
-            logvar: Log variance of the latent distribution.
-
-        Returns:
-            z: Sampled latent vector.
-        """
-        std = torch.exp(0.5 * logvar)
-        eps = torch.randn_like(std)
-        return mu + eps * std
-
-    def decode(self, z, input_seq, genre):
-        """
-        Decode the latent vector to generate an output sequence, conditioned on genre.
-
-        Args:
-            z: Latent vector.
-            input_seq: Input sequence for the decoder (for teacher forcing during training).
-            genre: Genre label tensor.
-
-        Returns:
-            logits: Unnormalized scores for each token in the vocabulary.
-        """
-        genre_emb = self.genre_embedding(genre)
-        z_cat = torch.cat([z, genre_emb], dim=1)
-        hidden = self.latent_to_hidden(z_cat).unsqueeze(0)
-        cell = torch.zeros_like(hidden)
-        embedded = self.embedding(input_seq)
-        output, _ = self.decoder_lstm(embedded, (hidden, cell))
-        logits = self.outputs_fc(output)
-        return logits
-
-    def forward(self, x, genre):
-        """
-        Forward pass through the VAE.
-
-        Args:
-            x: Input token sequence tensor.
-            genre: Genre label tensor.
-
-        Returns:
-            logits: Decoder output logits.
-            mu: Mean of the latent distribution.
-            logvar: Log variance of the latent distribution.
-        """
-        mu, logvar = self.encode(x, genre)
-        z = self.reparameterize(mu, logvar)
-        logits = self.decode(z, x, genre)
-        return logits, mu, logvar
-
-
-##########################################
-# Step 2: Token-to-MIDI Conversion
-##########################################
-
-
-def tokens_to_midi(
-    tokens,
-    time_resolution=0.05,
-    default_duration=0.5,
-    output_path="generated_output.mid",
-):
-    """
-    Convert a list of tokens back into a MIDI file.
-
-    Parameters:
-      tokens: List of token strings (e.g., "NOTE_ON_60_64", "TIME_SHIFT_5").
-      time_resolution: Base time step in seconds.
-      default_duration: Duration assigned to notes (if not explicitly set by NOTE_OFF tokens).
-      output_path: Path to save the generated MIDI file.
-    """
-    midi = pretty_midi.PrettyMIDI()
-    piano = pretty_midi.Instrument(program=0)  # MIDI program number for piano
-    current_time = 0.0
-    pending_notes = {}
-
-    for token in tokens:
-        if token.startswith("TIME_SHIFT_"):
-            shift_steps = int(token.split("_")[-1])
-            current_time += shift_steps * time_resolution
-        elif token.startswith("NOTE_ON_"):
-            parts = token.split("_")
-            pitch = int(parts[2])
-            velocity = int(parts[3])
-            pending_notes[pitch] = (current_time, velocity)
-        elif token.startswith("NOTE_OFF_"):
-            parts = token.split("_")
-            pitch = int(parts[-1])
-            if pitch in pending_notes:
-                start_time, velocity = pending_notes.pop(pitch)
-                note = pretty_midi.Note(
-                    velocity=velocity,
-                    pitch=pitch,
-                    start=start_time,
-                    end=current_time,
-                )
-                piano.notes.append(note)
-
-    for pitch, (start_time, velocity) in pending_notes.items():
-        note = pretty_midi.Note(
-            velocity=velocity,
-            pitch=pitch,
-            start=start_time,
-            end=start_time + default_duration,
-        )
-        piano.notes.append(note)
-
-    midi.instruments.append(piano)
-    midi.write(output_path)
-    print(f"MIDI file saved to {output_path}")
-
-
-##########################################
-# Step 3: Genre Transfer Generation
-##########################################
-
-
-def test_generate_token_transfer_greedy(
-    model,
-    input_seq,
-    token_to_idx,
-    idx_to_token,
-    source_genre,
-    target_genre,
-    max_length=100,
-    device="cpu",
-):
-    """
-    Perform genre transfer by encoding with one genre and decoding with another.
-    """
-    model.eval()
-    with torch.no_grad():
-        input_seq = input_seq.to(device).unsqueeze(0)
-        source_genre = torch.tensor([source_genre], dtype=torch.long).to(device)
-        target_genre = torch.tensor([target_genre], dtype=torch.long).to(device)
-
-        mu, logvar = model.encode(input_seq, source_genre)
-        z = model.reparameterize(mu, logvar)
-
-        input_token = torch.tensor(
-            [[token_to_idx["<SOS>"]]], dtype=torch.long
-        ).to(device)
-        hidden = model.latent_to_hidden(
-            torch.cat([z, model.genre_embedding(target_genre)], dim=1)
-        ).unsqueeze(0)
-        cell = torch.zeros_like(hidden)
-
-        generated_tokens = []
-        for _ in range(max_length):
-            embedded = model.embedding(input_token)
-            output, (hidden, cell) = model.decoder_lstm(
-                embedded, (hidden, cell)
-            )
-            logits = model.outputs_fc(output)
-            next_token = torch.argmax(logits, dim=-1)
-            token_id = next_token.item()
-            token_str = idx_to_token[token_id]
-            if token_str == "<EOS>":
-                break
-            generated_tokens.append(token_str)
-            input_token = next_token
-
-    return generated_tokens
-
-
-def test_generate_token_transfer_with_temperature(
-    model,
-    input_seq,
-    token_to_idx,
-    idx_to_token,
-    source_genre,
-    target_genre,
-    max_length=100,
-    temperature=1.0,
-    device="cpu",
-):
-    """
-    Perform genre transfer using temperature-based sampling during decoding.
-    """
-    model.eval()
-    with torch.no_grad():
-        input_seq = input_seq.to(device).unsqueeze(0)
-        source_genre = torch.tensor([source_genre], dtype=torch.long).to(device)
-        target_genre = torch.tensor([target_genre], dtype=torch.long).to(device)
-        mu, logvar = model.encode(input_seq, source_genre)
-        z = model.reparameterize(mu, logvar)
-
-        input_token = torch.tensor(
-            [[token_to_idx["<SOS>"]]], dtype=torch.long
-        ).to(device)
-        hidden = model.latent_to_hidden(
-            torch.cat([z, model.genre_embedding(target_genre)], dim=1)
-        ).unsqueeze(0)
-        cell = torch.zeros_like(hidden)
-
-        generated_tokens = []
-        for _ in range(max_length):
-            embedded = model.embedding(input_token)
-            output, (hidden, cell) = model.decoder_lstm(
-                embedded, (hidden, cell)
-            )
-            logits = model.outputs_fc(output).squeeze(1)
-            probs = F.softmax(logits / temperature, dim=-1)
-            next_token = torch.multinomial(probs, num_samples=1)
-            token_id = next_token.item()
-            token_str = idx_to_token[token_id]
-            if token_str == "<EOS>":
-                break
-            generated_tokens.append(token_str)
-            input_token = next_token
-
-    return generated_tokens
-
-
-##########################################
-# Step 4: Run Genre Transfer
-##########################################
-
-if __name__ == "__main__":
-    run_num = "4"
-    run_folder = os.path.join("outputs", f"run{run_num}")
-    os.makedirs(run_folder, exist_ok=True)
-    print(f"Saving outputs to {run_folder}")
-
-    with open(os.path.join(run_folder, "token_to_idx.pkl"), "rb") as f:
-        token_to_idx = pickle.load(f)
-    with open(os.path.join(run_folder, "idx_to_token.pkl"), "rb") as f:
-        idx_to_token = pickle.load(f)
-
-    vocab_size = len(token_to_idx)
-    embed_size = 128
-    hidden_size = 256
-    latent_size = 64
-    num_genres = 3
-
-    model_path = os.path.join(run_folder, "music_vae_genre_transfer.pth")
-    loaded_model = MusicVAE(
-        vocab_size,
-        embed_size,
-        hidden_size,
-        latent_size,
-        num_layers=1,
-        num_genres=num_genres,
-    )
-    loaded_model.load_state_dict(
-        torch.load(model_path, map_location=torch.device("cpu"))
-    )
-    loaded_model.eval()
-    print("Model loaded successfully!")
-
-    # define genre paths
-    genre_dirs = {
-        0: (
-            "classical",
-            "../MIDI-VAE_PaperData/Classic and Bach/classic/Beethoven",
-        ),
-        1: (
-            "jazz",
-            "../MIDI-VAE_PaperData/Jazz",
-        ),
-        2: (
-            "pop",
-            "../MIDI-VAE_PaperData/Pop",
-        ),
-    }
-
-<<<<<<< HEAD
-    # input midi file
-    input_midi_path = '../test/autumn_leaves_jpa.mid'
-    source_genre = 1 
-
-    # Tokenize the input MIDI file
-    try:
-        midi = pretty_midi.PrettyMIDI(input_midi_path)
-        events = []
-        for instrument in midi.instruments:
-            if instrument.is_drum:
-                continue
-            for note in instrument.notes:
-                events.append((note.start, "note_on", note.pitch, note.velocity))
-                events.append((note.end, "note_off", note.pitch))
-        events.sort(key=lambda x: x[0])
-
-        tokens = []
-        previous_time = 0.0
-        for event in events:
-            current_time = event[0]
-            time_diff = current_time - previous_time
-            steps = int(round(time_diff / 0.05))
-            if steps > 0:
-                tokens.append(f"TIME_SHIFT_{steps}")
-            if event[1] == "note_on":
-                tokens.append(f"NOTE_ON_{event[2]}_{event[3]}")
-            elif event[1] == "note_off":
-                tokens.append(f"NOTE_OFF_{event[2]}")
-            previous_time = current_time
-
-        if not tokens:
-            raise ValueError("No tokens extracted from MIDI file.")
-
-        input_tensor = torch.tensor(
-            [token_to_idx.get(tok, token_to_idx["<UNK>"]) for tok in ["<SOS>"] + tokens + ["<EOS>"]],
-            dtype=torch.long
-        )
-
-
-    except Exception as e:
-        print(f"Error processing MIDI file: {e}")
-        exit()
-
-
-    # Generate greedy and temperature token sequences for the input midi file
-    for target_genre in genre_dirs:
-        if source_genre != target_genre:
-            src_name, _ = genre_dirs[source_genre]
-            tgt_name, _ = genre_dirs[target_genre]
-
-            # Greedy decoding
-            transferred_tokens = test_generate_token_transfer_greedy(
-                model=loaded_model,
-                input_seq=input_tensor,
-                token_to_idx=token_to_idx,
-                idx_to_token=idx_to_token,
-                source_genre=source_genre,
-                target_genre=target_genre,
-                max_length = input_tensor.size(0),
-                device='cpu'
-            )
-            print(f"[{src_name.upper()} → {tgt_name.upper()}] Greedy token sequence:")
-            print(transferred_tokens)
-            tokens_to_midi(transferred_tokens, output_path=os.path.join(run_folder, f"transferred_{src_name}_to_{tgt_name}.mid"))
-
-            # Temperature decoding
-            transferred_tokens_temp = test_generate_token_transfer_with_temperature(
-                model=loaded_model,
-                input_seq=input_tensor,
-                token_to_idx=token_to_idx,
-                idx_to_token=idx_to_token,
-                source_genre=source_genre,
-                target_genre=target_genre,
-                max_length = input_tensor.size(0),
-                temperature=1.0,
-                device='cpu'
-            )
-            print(f"[{src_name.upper()} to {tgt_name.upper()}] Temperature token sequence:")
-            print(transferred_tokens_temp)
-            tokens_to_midi(transferred_tokens_temp, output_path=os.path.join(run_folder, f"transferred_{src_name}_to_{tgt_name}_temp.mid"))
-
-=======
-    sample_inputs = {}
-
-    for genre_idx, (genre_name, midi_dir) in genre_dirs.items():
-        # load the midi files of a genre
-        midi_files = []
-        for f in os.listdir(midi_dir):
-            if f.endswith((".mid", ".midi")):
-                try:
-                    midi = pretty_midi.PrettyMIDI(os.path.join(midi_dir, f))
-                    midi_files.append(midi)
-                except Exception as e:
-                    print(f"Skipping {f} due to error: {e}")
-
-        tokenized = []
-        for midi in midi_files:
-            events = []
-            for instrument in midi.instruments:
-                if instrument.is_drum:
-                    continue
-                for note in instrument.notes:
-                    events.append(
-                        (note.start, "note_on", note.pitch, note.velocity)
-                    )
-                    events.append((note.end, "note_off", note.pitch))
-            events.sort(key=lambda x: x[0])
-
-            tokens = []
-            previous_time = 0.0
-            for event in events:
-                current_time = event[0]
-                time_diff = current_time - previous_time
-                steps = int(round(time_diff / 0.05))
-                if steps > 0:
-                    tokens.append(f"TIME_SHIFT_{steps}")
-                if event[1] == "note_on":
-                    tokens.append(f"NOTE_ON_{event[2]}_{event[3]}")
-                elif event[1] == "note_off":
-                    tokens.append(f"NOTE_OFF_{event[2]}")
-                previous_time = current_time
-            if tokens:
-                sample_inputs[genre_idx] = torch.tensor(
-                    [
-                        token_to_idx.get(tok, token_to_idx["<UNK>"])
-                        for tok in ["<SOS>"] + tokens + ["<EOS>"]
-                    ][:100],
-                    dtype=torch.long,
-                )
-                break
-
-    # Generate greedy and temperature token sequences for each genre pair
-    for source_genre in genre_dirs:
-        for target_genre in genre_dirs:
-            if source_genre != target_genre:
-                src_name, _ = genre_dirs[source_genre]
-                tgt_name, _ = genre_dirs[target_genre]
-
-                # Greedy decoding
-                transferred_tokens = test_generate_token_transfer_greedy(
-                    model=loaded_model,
-                    input_seq=sample_inputs[source_genre],
-                    token_to_idx=token_to_idx,
-                    idx_to_token=idx_to_token,
-                    source_genre=source_genre,
-                    target_genre=target_genre,
-                    device="cuda",
-                )
-                print(
-                    f"[{src_name.upper()} → {tgt_name.upper()}] Greedy token sequence:"
-                )
-                print(transferred_tokens)
-                tokens_to_midi(
-                    transferred_tokens,
-                    output_path=os.path.join(
-                        run_folder, f"transferred_{src_name}_to_{tgt_name}.mid"
-                    ),
-                )
-
-                # Temperature decoding
-                transferred_tokens_temp = (
-                    test_generate_token_transfer_with_temperature(
-                        model=loaded_model,
-                        input_seq=sample_inputs[source_genre],
-                        token_to_idx=token_to_idx,
-                        idx_to_token=idx_to_token,
-                        source_genre=source_genre,
-                        target_genre=target_genre,
-                        temperature=1.0,
-                        device="cuda",
-                    )
-                )
-                print(
-                    f"[{src_name.upper()} to {tgt_name.upper()}] Temperature token sequence:"
-                )
-                print(transferred_tokens_temp)
-                tokens_to_midi(
-                    transferred_tokens_temp,
-                    output_path=os.path.join(
-                        run_folder,
-                        f"transferred_{src_name}_to_{tgt_name}_temp.mid",
-                    ),
-                )
-
->>>>>>> 994ca3f7
+# conda: cs4990env
+
+import pretty_midi
+import torch
+import torch.nn as nn
+import pickle
+import torch.nn.functional as F
+import os
+from collections import Counter
+
+
+##########################################
+# Step 1: Initialize VAE Model
+##########################################
+class MusicVAE(nn.Module):
+    def __init__(
+        self,
+        vocab_size,
+        embed_size=128,
+        hidden_size=256,
+        latent_size=64,
+        num_layers=1,
+        num_genres=3,
+    ):
+        super(MusicVAE, self).__init__()
+        # Embedding layer to convert token indices into embeddings
+        self.embedding = nn.Embedding(vocab_size, embed_size)
+        # Embedding layer for genre labels
+        self.genre_embedding = nn.Embedding(num_genres, embed_size)
+        # Encoder LSTM to process input sequences
+        self.encoder_lstm = nn.LSTM(
+            embed_size + embed_size, hidden_size, num_layers, batch_first=True
+        )
+        # Linear layers to obtain the mean and log variance for the latent distribution
+        self.fc_mu = nn.Linear(hidden_size, latent_size)
+        self.fc_logvar = nn.Linear(hidden_size, latent_size)
+        # Linear layer to transform latent vector and genre into initial decoder hidden state
+        self.latent_to_hidden = nn.Linear(latent_size + embed_size, hidden_size)
+        # Decoder LSTM to generate output sequences
+        self.decoder_lstm = nn.LSTM(
+            embed_size, hidden_size, num_layers, batch_first=True
+        )
+        # Final linear layer to map LSTM outputs to vocabulary logits
+        self.outputs_fc = nn.Linear(hidden_size, vocab_size)
+
+    def encode(self, x, genre):
+        """
+        Encode input sequence into a latent space, conditioned on genre.
+
+        Args:
+            x: Tensor of token indices with shape (batch, seq_len)
+            genre: Tensor of genre indices with shape (batch,)
+
+        Returns:
+            mu: Mean of the latent distribution.
+            logvar: Log variance of the latent distribution.
+        """
+        embedded = self.embedding(x)
+        genre_emb = (
+            self.genre_embedding(genre).unsqueeze(1).repeat(1, x.size(1), 1)
+        )
+        combined = torch.cat([embedded, genre_emb], dim=2)
+        _, (h, _) = self.encoder_lstm(combined)
+        h_last = h[-1]
+        mu = self.fc_mu(h_last)
+        logvar = self.fc_logvar(h_last)
+        return mu, logvar
+
+    def reparameterize(self, mu, logvar):
+        """
+        Apply the reparameterization trick to sample from the latent distribution.
+
+        Args:
+            mu: Mean of the latent distribution.
+            logvar: Log variance of the latent distribution.
+
+        Returns:
+            z: Sampled latent vector.
+        """
+        std = torch.exp(0.5 * logvar)
+        eps = torch.randn_like(std)
+        return mu + eps * std
+
+    def decode(self, z, input_seq, genre):
+        """
+        Decode the latent vector to generate an output sequence, conditioned on genre.
+
+        Args:
+            z: Latent vector.
+            input_seq: Input sequence for the decoder (for teacher forcing during training).
+            genre: Genre label tensor.
+
+        Returns:
+            logits: Unnormalized scores for each token in the vocabulary.
+        """
+        genre_emb = self.genre_embedding(genre)
+        z_cat = torch.cat([z, genre_emb], dim=1)
+        hidden = self.latent_to_hidden(z_cat).unsqueeze(0)
+        cell = torch.zeros_like(hidden)
+        embedded = self.embedding(input_seq)
+        output, _ = self.decoder_lstm(embedded, (hidden, cell))
+        logits = self.outputs_fc(output)
+        return logits
+
+    def forward(self, x, genre):
+        """
+        Forward pass through the VAE.
+
+        Args:
+            x: Input token sequence tensor.
+            genre: Genre label tensor.
+
+        Returns:
+            logits: Decoder output logits.
+            mu: Mean of the latent distribution.
+            logvar: Log variance of the latent distribution.
+        """
+        mu, logvar = self.encode(x, genre)
+        z = self.reparameterize(mu, logvar)
+        logits = self.decode(z, x, genre)
+        return logits, mu, logvar
+
+
+##########################################
+# Step 2: Token-to-MIDI Conversion
+##########################################
+
+
+def tokens_to_midi(
+    tokens,
+    time_resolution=0.05,
+    default_duration=0.5,
+    output_path="generated_output.mid",
+):
+    """
+    Convert a list of tokens back into a MIDI file.
+
+    Parameters:
+      tokens: List of token strings (e.g., "NOTE_ON_60_64", "TIME_SHIFT_5").
+      time_resolution: Base time step in seconds.
+      default_duration: Duration assigned to notes (if not explicitly set by NOTE_OFF tokens).
+      output_path: Path to save the generated MIDI file.
+    """
+    midi = pretty_midi.PrettyMIDI()
+    piano = pretty_midi.Instrument(program=0)  # MIDI program number for piano
+    current_time = 0.0
+    pending_notes = {}
+
+    for token in tokens:
+        if token.startswith("TIME_SHIFT_"):
+            shift_steps = int(token.split("_")[-1])
+            current_time += shift_steps * time_resolution
+        elif token.startswith("NOTE_ON_"):
+            parts = token.split("_")
+            pitch = int(parts[2])
+            velocity = int(parts[3])
+            pending_notes[pitch] = (current_time, velocity)
+        elif token.startswith("NOTE_OFF_"):
+            parts = token.split("_")
+            pitch = int(parts[-1])
+            if pitch in pending_notes:
+                start_time, velocity = pending_notes.pop(pitch)
+                note = pretty_midi.Note(
+                    velocity=velocity,
+                    pitch=pitch,
+                    start=start_time,
+                    end=current_time,
+                )
+                piano.notes.append(note)
+
+    for pitch, (start_time, velocity) in pending_notes.items():
+        note = pretty_midi.Note(
+            velocity=velocity,
+            pitch=pitch,
+            start=start_time,
+            end=start_time + default_duration,
+        )
+        piano.notes.append(note)
+
+    midi.instruments.append(piano)
+    midi.write(output_path)
+    print(f"MIDI file saved to {output_path}")
+
+
+##########################################
+# Step 3: Genre Transfer Generation
+##########################################
+
+
+def test_generate_token_transfer_greedy(
+    model,
+    input_seq,
+    token_to_idx,
+    idx_to_token,
+    source_genre,
+    target_genre,
+    max_length=100,
+    device="cpu",
+):
+    """
+    Perform genre transfer by encoding with one genre and decoding with another.
+    """
+    model.eval()
+    with torch.no_grad():
+        input_seq = input_seq.to(device).unsqueeze(0)
+        source_genre = torch.tensor([source_genre], dtype=torch.long).to(device)
+        target_genre = torch.tensor([target_genre], dtype=torch.long).to(device)
+
+        mu, logvar = model.encode(input_seq, source_genre)
+        z = model.reparameterize(mu, logvar)
+
+        input_token = torch.tensor(
+            [[token_to_idx["<SOS>"]]], dtype=torch.long
+        ).to(device)
+        hidden = model.latent_to_hidden(
+            torch.cat([z, model.genre_embedding(target_genre)], dim=1)
+        ).unsqueeze(0)
+        cell = torch.zeros_like(hidden)
+
+        generated_tokens = []
+        for _ in range(max_length):
+            embedded = model.embedding(input_token)
+            output, (hidden, cell) = model.decoder_lstm(
+                embedded, (hidden, cell)
+            )
+            logits = model.outputs_fc(output)
+            next_token = torch.argmax(logits, dim=-1)
+            token_id = next_token.item()
+            token_str = idx_to_token[token_id]
+            if token_str == "<EOS>":
+                break
+            generated_tokens.append(token_str)
+            input_token = next_token
+
+    return generated_tokens
+
+
+def test_generate_token_transfer_with_temperature(
+    model,
+    input_seq,
+    token_to_idx,
+    idx_to_token,
+    source_genre,
+    target_genre,
+    max_length=100,
+    temperature=1.0,
+    device="cpu",
+):
+    """
+    Perform genre transfer using temperature-based sampling during decoding.
+    """
+    model.eval()
+    with torch.no_grad():
+        input_seq = input_seq.to(device).unsqueeze(0)
+        source_genre = torch.tensor([source_genre], dtype=torch.long).to(device)
+        target_genre = torch.tensor([target_genre], dtype=torch.long).to(device)
+        mu, logvar = model.encode(input_seq, source_genre)
+        z = model.reparameterize(mu, logvar)
+
+        input_token = torch.tensor(
+            [[token_to_idx["<SOS>"]]], dtype=torch.long
+        ).to(device)
+        hidden = model.latent_to_hidden(
+            torch.cat([z, model.genre_embedding(target_genre)], dim=1)
+        ).unsqueeze(0)
+        cell = torch.zeros_like(hidden)
+
+        generated_tokens = []
+        for _ in range(max_length):
+            embedded = model.embedding(input_token)
+            output, (hidden, cell) = model.decoder_lstm(
+                embedded, (hidden, cell)
+            )
+            logits = model.outputs_fc(output).squeeze(1)
+            probs = F.softmax(logits / temperature, dim=-1)
+            next_token = torch.multinomial(probs, num_samples=1)
+            token_id = next_token.item()
+            token_str = idx_to_token[token_id]
+            if token_str == "<EOS>":
+                break
+            generated_tokens.append(token_str)
+            input_token = next_token
+
+    return generated_tokens
+
+
+##########################################
+# Step 4: Run Genre Transfer
+##########################################
+
+if __name__ == "__main__":
+    run_num = "4"
+    run_folder = os.path.join("outputs", f"run{run_num}")
+    os.makedirs(run_folder, exist_ok=True)
+    print(f"Saving outputs to {run_folder}")
+
+    with open(os.path.join(run_folder, "token_to_idx.pkl"), "rb") as f:
+        token_to_idx = pickle.load(f)
+    with open(os.path.join(run_folder, "idx_to_token.pkl"), "rb") as f:
+        idx_to_token = pickle.load(f)
+
+    vocab_size = len(token_to_idx)
+    embed_size = 128
+    hidden_size = 256
+    latent_size = 64
+    num_genres = 3
+
+    model_path = os.path.join(run_folder, "music_vae_genre_transfer.pth")
+    loaded_model = MusicVAE(
+        vocab_size,
+        embed_size,
+        hidden_size,
+        latent_size,
+        num_layers=1,
+        num_genres=num_genres,
+    )
+    loaded_model.load_state_dict(
+        torch.load(model_path, map_location=torch.device("cpu"))
+    )
+    loaded_model.eval()
+    print("Model loaded successfully!")
+
+    # define genre paths
+    genre_dirs = {
+        0: (
+            "classical",
+            "../MIDI-VAE_PaperData/Classic and Bach/classic/Beethoven",
+        ),
+        1: (
+            "jazz",
+            "../MIDI-VAE_PaperData/Jazz",
+        ),
+        2: (
+            "pop",
+            "../MIDI-VAE_PaperData/Pop",
+        ),
+    }
+
+    # input midi file
+    input_midi_path = '../test/autumn_leaves_jpa.mid'
+    source_genre = 1 
+
+    # Tokenize the input MIDI file
+    try:
+        midi = pretty_midi.PrettyMIDI(input_midi_path)
+        events = []
+        for instrument in midi.instruments:
+            if instrument.is_drum:
+                continue
+            for note in instrument.notes:
+                events.append((note.start, "note_on", note.pitch, note.velocity))
+                events.append((note.end, "note_off", note.pitch))
+        events.sort(key=lambda x: x[0])
+
+        tokens = []
+        previous_time = 0.0
+        for event in events:
+            current_time = event[0]
+            time_diff = current_time - previous_time
+            steps = int(round(time_diff / 0.05))
+            if steps > 0:
+                tokens.append(f"TIME_SHIFT_{steps}")
+            if event[1] == "note_on":
+                tokens.append(f"NOTE_ON_{event[2]}_{event[3]}")
+            elif event[1] == "note_off":
+                tokens.append(f"NOTE_OFF_{event[2]}")
+            previous_time = current_time
+
+        if not tokens:
+            raise ValueError("No tokens extracted from MIDI file.")
+
+        input_tensor = torch.tensor(
+            [token_to_idx.get(tok, token_to_idx["<UNK>"]) for tok in ["<SOS>"] + tokens + ["<EOS>"]],
+            dtype=torch.long
+        )
+
+
+    except Exception as e:
+        print(f"Error processing MIDI file: {e}")
+        exit()
+
+
+    # Generate greedy and temperature token sequences for the input midi file
+    for target_genre in genre_dirs:
+        if source_genre != target_genre:
+            src_name, _ = genre_dirs[source_genre]
+            tgt_name, _ = genre_dirs[target_genre]
+
+            # Greedy decoding
+            transferred_tokens = test_generate_token_transfer_greedy(
+                model=loaded_model,
+                input_seq=input_tensor,
+                token_to_idx=token_to_idx,
+                idx_to_token=idx_to_token,
+                source_genre=source_genre,
+                target_genre=target_genre,
+                max_length = input_tensor.size(0),
+                device='cpu'
+            )
+            print(f"[{src_name.upper()} → {tgt_name.upper()}] Greedy token sequence:")
+            print(transferred_tokens)
+            tokens_to_midi(transferred_tokens, output_path=os.path.join(run_folder, f"transferred_{src_name}_to_{tgt_name}.mid"))
+
+            # Temperature decoding
+            transferred_tokens_temp = test_generate_token_transfer_with_temperature(
+                model=loaded_model,
+                input_seq=input_tensor,
+                token_to_idx=token_to_idx,
+                idx_to_token=idx_to_token,
+                source_genre=source_genre,
+                target_genre=target_genre,
+                max_length = input_tensor.size(0),
+                temperature=1.0,
+                device='cpu'
+            )
+            print(f"[{src_name.upper()} to {tgt_name.upper()}] Temperature token sequence:")
+            print(transferred_tokens_temp)
+            tokens_to_midi(transferred_tokens_temp, output_path=os.path.join(run_folder, f"transferred_{src_name}_to_{tgt_name}_temp.mid"))